--- conflicted
+++ resolved
@@ -311,13 +311,9 @@
         self.model_fit = fit
         self.fit_parameters = _model_fit_to_table(fit)
         if debug:
-<<<<<<< HEAD
             index = util.apply_filter_query(data, self.fit_filters).index
-            df = pd.DataFrame(fit.model.exog, columns=fit.model.exog_names, index=index)
-=======
             df = pd.DataFrame(
                 fit.model.exog, columns=fit.model.exog_names, index=data.index)
->>>>>>> da26815e
             df[fit.model.endog_names] = fit.model.endog
             df["fittedvalues"] = fit.fittedvalues
             df["residuals"] = fit.resid
