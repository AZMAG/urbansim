--- conflicted
+++ resolved
@@ -26,11 +26,7 @@
     if model_type == "segmented_regression":
         hm = SegmentedRegressionModel.from_yaml(str_or_buffer=cfg)
         hm.min_segment_size = 10
-<<<<<<< HEAD
         for k, v in hm.fit(df, debug=True).items():
-=======
-        for k, v in hm.fit(df).items():
->>>>>>> f3214e5c
             print "REGRESSION RESULTS FOR SEGMENT %s\n" % str(k)
             print v.summary()
             print
