--- conflicted
+++ resolved
@@ -38,7 +38,6 @@
         {'a': [], 'b': ['by', 'bz']}
 
 
-<<<<<<< HEAD
 def test_dirs():
     misc._mkifnotexists("fake_data_home")
     os.environ["DATA_HOME"] = "fake_data_home"
@@ -110,8 +109,8 @@
     misc.df64bitto32bit(simple_dev_inputs)
     misc.pandasdfsummarytojson(simple_dev_inputs[['land_cost', 'parcel_size']])
     misc.numpymat2df(np.array([[1, 2], [3, 4]]))
-=======
+
+
 def test_column_list(fta, ftb):
     assert misc.column_list([fta, ftb], ['aa', 'by', 'bz', 'c']) == \
-        ['aa', 'by', 'bz']
->>>>>>> c28b4110
+        ['aa', 'by', 'bz']